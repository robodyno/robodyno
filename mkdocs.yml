site_name: Robodyno 开发者文档
nav:
  - 开始:
    - index.md
    - 安装: start/installation.md
    - 快速开始: start/quickstart.md
  - 深入了解:
    - deep-dive/index.md
    - 接口: 
      - CAN 总线: deep-dive/interfaces/can-bus.md
      - Webots: deep-dive/interfaces/webots.md
    - 组件: 
      - deep-dive/components/index.md
      - 伺服减速电机: deep-dive/components/motor.md
      - 直线运动模组: deep-dive/components/slider-module.md
      - PWM 扩展模块: deep-dive/components/pwm-driver.md
      - 步进电机驱动模块: deep-dive/components/stepper-driver.md
      - IMU 传感器: deep-dive/components/imu-sensor.md
      - LED 灯条驱动模块: deep-dive/components/led-driver.md
      - GPS 传感器: deep-dive/components/gps-sensor.md
    - 电机运动模式: deep-dive/motor-modes.md
  - Robodyno CLI:
    - commands/index.md
    - list: commands/list.md
    - monitor: commands/monitor.md
    - motor: 
      - commands/motor/index.md
      - info: commands/motor/info.md
      - enable: commands/motor/enable.md
      - disable: commands/motor/disable.md
      - init: commands/motor/init.md
      - pos: commands/motor/pos.md
      - vel: commands/motor/vel.md
      - torque: commands/motor/torque.md
      - config: commands/motor/config.md
      - calibrate: commands/motor/calibrate.md
      - clear-errors: commands/motor/clear-errors.md
      - reboot: commands/motor/reboot.md
      - estop: commands/motor/estop.md
      - reset: commands/motor/reset.md
  - Robodyno API: 
    - references/index.md
    - robodyno.interfaces:
      - CanBus: references/interfaces/can_bus.md
      - Webots: references/interfaces/webots.md
    - robodyno.components:
      - can_bus:
        - references/components/can_bus/index.md
        - Motor: references/components/can_bus/motor.md
        - SliderModule: references/components/can_bus/slider_module.md
        - PwmDriver: references/components/can_bus/pwm_driver.md
        - StepperDriver: references/components/can_bus/stepper_driver.md
        - ImuSensor: references/components/can_bus/imu_sensor.md
        - LedDriver: references/components/can_bus/led_driver.md
<<<<<<< HEAD
        - Battery: references/components/can_bus/battery.md
=======
        - GpsSensor: references/components/can_bus/gps_sensor.md
>>>>>>> 697f3062
      - webots:
        - references/components/webots/index.md
        - Motor: references/components/webots/motor.md
        - SliderModule: references/components/webots/slider_module.md
  - 免责声明与安全须知: 
    - 开源固件: disclaimer/software.md
    - 机器人模组（Plus系列）: disclaimer/plus.md
    - 机器人模组（Pro系列）: disclaimer/pro.md
    - 机器人模组（Mini系列）: disclaimer/mini.md
  - 常见问题解答: faq.md
  - 贡献: contributing.md
theme:
  name: material
  language: zh
  logo: assets/logo.png
  favicon: assets/favicon.png
  features:
    - navigation.indexes
    - navigation.instant
    - navigation.tracking
    - navigation.footer
    - navigation.sections
    - content.code.copy
extra_css:
  - stylesheets/custom.css
plugins:
  - mike
  - mkdocstrings:
      handlers:
        python:
          options:
            show_source: false
            show_root_heading: true
            heading_level: 2
            members_order: source
            group_by_category: false
          paths: [src]
  - search:
      separator: '[\s\u200b\-]'

markdown_extensions:
  - admonition
  - pymdownx.details
  - pymdownx.superfences
  - tables
  - pymdownx.tabbed:
      alternate_style: true 

copyright: Copyright &copy; 2007 - 2023 RobotTime

extra:
  generator: false
  version:
    provider: mike<|MERGE_RESOLUTION|>--- conflicted
+++ resolved
@@ -52,11 +52,8 @@
         - StepperDriver: references/components/can_bus/stepper_driver.md
         - ImuSensor: references/components/can_bus/imu_sensor.md
         - LedDriver: references/components/can_bus/led_driver.md
-<<<<<<< HEAD
         - Battery: references/components/can_bus/battery.md
-=======
         - GpsSensor: references/components/can_bus/gps_sensor.md
->>>>>>> 697f3062
       - webots:
         - references/components/webots/index.md
         - Motor: references/components/webots/motor.md
