--- conflicted
+++ resolved
@@ -97,11 +97,8 @@
             'StepperDriver = robodyno.components.can_bus.stepper_driver:StepperDriver',
             'SliderModule = robodyno.components.can_bus.slider_module:SliderModule',
             'ImuSensor = robodyno.components.can_bus.imu_sensor:ImuSensor',
-<<<<<<< HEAD
             'GpsSensor = robodyno.components.can_bus.gps_sensor:GpsSensor',
-=======
             'LedDriver = robodyno.components.can_bus.led_driver:LedDriver',
->>>>>>> 07f6476b
         ],
         'robodyno.components.webots': [
             'Motor = robodyno.components.webots.motor:Motor',
